--- conflicted
+++ resolved
@@ -123,13 +123,8 @@
 
         """
         outputs = []
-<<<<<<< HEAD
-        for i in range(num_rows):
-            outputs.append(x[i, : counts[i]])  # I imatge, counts[i] bboxes
-=======
         for i in range(5):
             outputs.append(x[i, :counts[i]])  # I imatge, counts[i] bboxes
->>>>>>> 4280c727
         return tf.concat(outputs, axis=0)
 
     # Positive anchors contribute to the loss, but negative and
