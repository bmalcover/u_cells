--- conflicted
+++ resolved
@@ -22,13 +22,11 @@
 import tensorflow as tf
 import tensorflow.keras.backend as K
 from tensorflow import keras
-<<<<<<< HEAD
 
 
 def conditional_dim_increment(tensor: tf.Tensor) -> tf.Tensor:
     """Conditional dimension increment
-=======
->>>>>>> 4280c727
+
 
     Args:
         tensor (tf.Tensor):
